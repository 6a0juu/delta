--- conflicted
+++ resolved
@@ -2242,16 +2242,15 @@
     // scalastyle:on line.size.limit
   }
 
-<<<<<<< HEAD
+  def blockCdfAndColumnMappingReads(): Throwable = {
+    new DeltaUnsupportedOperationException(
+      errorClass = "DELTA_BLOCK_CDF_COLUMN_MAPPING_READS"
+    )
+  }
+
   def showColumnsWithConflictDatabasesError(db: String, tableID: TableIdentifier): Throwable = {
     new AnalysisException(
       s"SHOW COLUMNS with conflicting databases: '$db' != '${tableID.database.get}'")
-=======
-  def blockCdfAndColumnMappingReads(): Throwable = {
-    new DeltaUnsupportedOperationException(
-      errorClass = "DELTA_BLOCK_CDF_COLUMN_MAPPING_READS"
-    )
->>>>>>> 5d3d73fe
   }
 }
 
